--- conflicted
+++ resolved
@@ -129,11 +129,8 @@
 * \#1461 - CLI tests now no longer reset your local environment data
 * \#1505 - `gaiacli stake validator` no longer panics if validator doesn't exist
 * \#1565 - fix cliff validator persisting when validator set shrinks from max
-<<<<<<< HEAD
 * \#1287 - prevent zero power validators at genesis
-=======
 * [x/stake] fix bug when unbonding/redelegating using `--shares-percent`
->>>>>>> 06be53a9
 * \#1010 - two validators can't bond with the same pubkey anymore
 
 
