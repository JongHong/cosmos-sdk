package auth

import (
	"bytes"
	"encoding/hex"
	"fmt"

	sdk "github.com/cosmos/cosmos-sdk/types"
	"github.com/tendermint/tendermint/crypto"
	"github.com/tendermint/tendermint/crypto/ed25519"
	"github.com/tendermint/tendermint/crypto/secp256k1"
)

const (
	memoCostPerByte     sdk.Gas = 1
	ed25519VerifyCost           = 59
	secp256k1VerifyCost         = 100
	maxMemoCharacters           = 100
	// how much gas = 1 atom
	gasPerUnitCost = 1000
)

// NewAnteHandler returns an AnteHandler that checks
// and increments sequence numbers, checks signatures & account numbers,
// and deducts fees from the first signer.
func NewAnteHandler(am AccountMapper, fck FeeCollectionKeeper) sdk.AnteHandler {
	return func(
		ctx sdk.Context, tx sdk.Tx, simulate bool,
	) (newCtx sdk.Context, res sdk.Result, abort bool) {

		// This AnteHandler requires Txs to be StdTxs
		stdTx, ok := tx.(StdTx)
		if !ok {
			return ctx, sdk.ErrInternal("tx must be StdTx").Result(), true
		}

		// Ensure that the provided fees meet a minimum threshold for the validator, if this is a CheckTx.
		// This is only for local mempool purposes, and thus is only ran on check tx.
		if ctx.IsCheckTx() && !simulate {
			res := ensureSufficientMempoolFees(ctx, stdTx)
			if !res.IsOK() {
				return newCtx, res, true
			}
		}

		newCtx = setGasMeter(simulate, ctx, stdTx)

		// AnteHandlers must have their own defer/recover in order
		// for the BaseApp to know how much gas was used!
		// This is because the GasMeter is created in the AnteHandler,
		// but if it panics the context won't be set properly in runTx's recover ...
		defer func() {
			if r := recover(); r != nil {
				switch rType := r.(type) {
				case sdk.ErrorOutOfGas:
					log := fmt.Sprintf("out of gas in location: %v", rType.Descriptor)
					res = sdk.ErrOutOfGas(log).Result()
					res.GasWanted = stdTx.Fee.Gas
					res.GasUsed = newCtx.GasMeter().GasConsumed()
					abort = true
				default:
					panic(r)
				}
			}
		}()

		err := validateBasic(stdTx)
		if err != nil {
			return newCtx, err.Result(), true
		}
		// charge gas for the memo
		newCtx.GasMeter().ConsumeGas(memoCostPerByte*sdk.Gas(len(stdTx.GetMemo())), "memo")

		// stdSigs contains the sequence number, account number, and signatures
		stdSigs := stdTx.GetSignatures() // When simulating, this would just be a 0-length slice.
		signerAddrs := stdTx.GetSigners()

		// create the list of all sign bytes
		signBytesList := getSignBytesList(newCtx.ChainID(), stdTx, stdSigs)
		signerAccs, res := getSignerAccs(newCtx, am, signerAddrs)
		if !res.IsOK() {
			return newCtx, res, true
		}
		res = validateAccNumAndSequence(signerAccs, stdSigs)
		if !res.IsOK() {
			return newCtx, res, true
		}

		// first sig pays the fees
		if !stdTx.Fee.Amount.IsZero() {
			// signerAccs[0] is the fee payer
			signerAccs[0], res = deductFees(signerAccs[0], stdTx.Fee)
			if !res.IsOK() {
				return newCtx, res, true
			}
			fck.addCollectedFees(newCtx, stdTx.Fee.Amount)
		}

		for i := 0; i < len(stdSigs); i++ {
			// check signature, return account with incremented nonce
			signerAccs[i], res = processSig(newCtx, signerAccs[i], stdSigs[i], signBytesList[i], simulate)
			if !res.IsOK() {
				return newCtx, res, true
			}

			// Save the account.
			am.SetAccount(newCtx, signerAccs[i])
		}

		// cache the signer accounts in the context
		newCtx = WithSigners(newCtx, signerAccs)

		// TODO: tx tags (?)
		return newCtx, sdk.Result{GasWanted: stdTx.Fee.Gas}, false // continue...
	}
}

// Validate the transaction based on things that don't depend on the context
func validateBasic(tx StdTx) (err sdk.Error) {
	// Assert that there are signatures.
	sigs := tx.GetSignatures()
	if len(sigs) == 0 {
		return sdk.ErrUnauthorized("no signers")
	}

	// Assert that number of signatures is correct.
	var signerAddrs = tx.GetSigners()
	if len(sigs) != len(signerAddrs) {
		return sdk.ErrUnauthorized("wrong number of signers")
	}

	memo := tx.GetMemo()
	if len(memo) > maxMemoCharacters {
		return sdk.ErrMemoTooLarge(
			fmt.Sprintf("maximum number of characters is %d but received %d characters",
				maxMemoCharacters, len(memo)))
	}
	return nil
}

func getSignerAccs(ctx sdk.Context, am AccountMapper, addrs []sdk.AccAddress) (accs []Account, res sdk.Result) {
	accs = make([]Account, len(addrs))
	for i := 0; i < len(accs); i++ {
		accs[i] = am.GetAccount(ctx, addrs[i])
		if accs[i] == nil {
			return nil, sdk.ErrUnknownAddress(addrs[i].String()).Result()
		}
	}
	return
}

func validateAccNumAndSequence(accs []Account, sigs []StdSignature) sdk.Result {
	for i := 0; i < len(accs); i++ {
		accnum := accs[i].GetAccountNumber()
		seq := accs[i].GetSequence()
		// Check account number.
		if accnum != sigs[i].AccountNumber {
			return sdk.ErrInvalidSequence(
				fmt.Sprintf("Invalid account number. Got %d, expected %d", sigs[i].AccountNumber, accnum)).Result()
		}

		// Check sequence number.
		if seq != sigs[i].Sequence {
			return sdk.ErrInvalidSequence(
				fmt.Sprintf("Invalid sequence. Got %d, expected %d", sigs[i].Sequence, seq)).Result()
		}
	}
	return sdk.Result{}
}

// verify the signature and increment the sequence.
// if the account doesn't have a pubkey, set it.
func processSig(ctx sdk.Context,
	acc Account, sig StdSignature, signBytes []byte, simulate bool) (updatedAcc Account, res sdk.Result) {
	pubKey, res := processPubKey(acc, sig, simulate)
	if !res.IsOK() {
		return nil, res
	}
	err := acc.SetPubKey(pubKey)
	if err != nil {
		return nil, sdk.ErrInternal("setting PubKey on signer's account").Result()
	}

	consumeSignatureVerificationGas(ctx.GasMeter(), pubKey)
	if !simulate && !pubKey.VerifyBytes(signBytes, sig.Signature) {
		return nil, sdk.ErrUnauthorized("signature verification failed").Result()
	}

	// increment the sequence number
	err = acc.SetSequence(acc.GetSequence() + 1)
	if err != nil {
		// Handle w/ #870
		panic(err)
	}

	return acc, res
}

var dummySecp256k1Pubkey secp256k1.PubKeySecp256k1

func init() {
	bz, _ := hex.DecodeString("035AD6810A47F073553FF30D2FCC7E0D3B1C0B74B61A1AAA2582344037151E143A")
	copy(dummySecp256k1Pubkey[:], bz)
}

func processPubKey(acc Account, sig StdSignature, simulate bool) (crypto.PubKey, sdk.Result) {
	// If pubkey is not known for account,
	// set it from the StdSignature.
	pubKey := acc.GetPubKey()
	if simulate {
		// In simulate mode the transaction comes with no signatures, thus
		// if the account's pubkey is nil, both signature verification
		// and gasKVStore.Set() shall consume the largest amount, i.e.
		// it takes more gas to verifiy secp256k1 keys than ed25519 ones.
		if pubKey == nil {
			return dummySecp256k1Pubkey, sdk.Result{}
		}
		return pubKey, sdk.Result{}
	}
	if pubKey == nil {
		pubKey = sig.PubKey
		if pubKey == nil {
			return nil, sdk.ErrInvalidPubKey("PubKey not found").Result()
		}
		if !bytes.Equal(pubKey.Address(), acc.GetAddress()) {
			return nil, sdk.ErrInvalidPubKey(
				fmt.Sprintf("PubKey does not match Signer address %v", acc.GetAddress())).Result()
		}
	}
	return pubKey, sdk.Result{}
}

func consumeSignatureVerificationGas(meter sdk.GasMeter, pubkey crypto.PubKey) {
	switch pubkey.(type) {
	case ed25519.PubKeyEd25519:
		meter.ConsumeGas(ed25519VerifyCost, "ante verify: ed25519")
	case secp256k1.PubKeySecp256k1:
		meter.ConsumeGas(secp256k1VerifyCost, "ante verify: secp256k1")
	default:
		panic("Unrecognized signature type")
	}
}

func adjustFeesByGas(fees sdk.Coins, gas int64) sdk.Coins {
	gasCost := gas / gasPerUnitCost
	gasFees := make(sdk.Coins, len(fees))
	// TODO: Make this not price all coins in the same way
	for i := 0; i < len(fees); i++ {
		gasFees[i] = sdk.NewInt64Coin(fees[i].Denom, gasCost)
	}
	return fees.Plus(gasFees)
}

// Deduct the fee from the account.
// We could use the CoinKeeper (in addition to the AccountMapper,
// because the CoinKeeper doesn't give us accounts), but it seems easier to do this.
func deductFees(acc Account, fee StdFee) (Account, sdk.Result) {
	coins := acc.GetCoins()
	feeAmount := fee.Amount

	newCoins := coins.Minus(feeAmount)
	if !newCoins.IsNotNegative() {
		errMsg := fmt.Sprintf("%s < %s", coins, feeAmount)
		return nil, sdk.ErrInsufficientFunds(errMsg).Result()
	}
	err := acc.SetCoins(newCoins)
	if err != nil {
		// Handle w/ #870
		panic(err)
	}
	return acc, sdk.Result{}
<<<<<<< HEAD
}
=======
}

func ensureSufficientMempoolFees(ctx sdk.Context, stdTx StdTx) sdk.Result {
	// currently we use a very primitive gas pricing model with a constant gasPrice.
	// adjustFeesByGas handles calculating the amount of fees required based on the provided gas.
	// TODO: Make the gasPrice not a constant, and account for tx size.
	requiredFees := adjustFeesByGas(ctx.MinimumFees(), stdTx.Fee.Gas)

	if !ctx.MinimumFees().IsZero() && stdTx.Fee.Amount.IsLT(requiredFees) {
		// validators reject any tx from the mempool with less than the minimum fee per gas * gas factor
		return sdk.ErrInsufficientFee(fmt.Sprintf(
			"insufficient fee, got: %q required: %q", stdTx.Fee.Amount, requiredFees)).Result()
	}
	return sdk.Result{}
}

func setGasMeter(simulate bool, ctx sdk.Context, stdTx StdTx) sdk.Context {
	// set the gas meter
	if simulate {
		return ctx.WithGasMeter(sdk.NewInfiniteGasMeter())
	}
	return ctx.WithGasMeter(sdk.NewGasMeter(stdTx.Fee.Gas))
}

func getSignBytesList(chainID string, stdTx StdTx, stdSigs []StdSignature) (signatureBytesList [][]byte) {
	signatureBytesList = make([][]byte, len(stdSigs))
	for i := 0; i < len(stdSigs); i++ {
		signatureBytesList[i] = StdSignBytes(chainID,
			stdSigs[i].AccountNumber, stdSigs[i].Sequence,
			stdTx.Fee, stdTx.Msgs, stdTx.Memo)
	}
	return
}

// BurnFeeHandler burns all fees (decreasing total supply)
func BurnFeeHandler(_ sdk.Context, _ sdk.Tx, _ sdk.Coins) {}
>>>>>>> f7cb351d
<|MERGE_RESOLUTION|>--- conflicted
+++ resolved
@@ -269,9 +269,6 @@
 		panic(err)
 	}
 	return acc, sdk.Result{}
-<<<<<<< HEAD
-}
-=======
 }
 
 func ensureSufficientMempoolFees(ctx sdk.Context, stdTx StdTx) sdk.Result {
@@ -304,8 +301,4 @@
 			stdTx.Fee, stdTx.Msgs, stdTx.Memo)
 	}
 	return
-}
-
-// BurnFeeHandler burns all fees (decreasing total supply)
-func BurnFeeHandler(_ sdk.Context, _ sdk.Tx, _ sdk.Coins) {}
->>>>>>> f7cb351d
+}