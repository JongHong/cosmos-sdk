--- conflicted
+++ resolved
@@ -6,7 +6,6 @@
 
 In this section we describe the processing of the staking messages and the corresponding updates to the state. All created/modified state objects specified by each message are defined within the [state](./02_state_transitions.md) section.
 
-<<<<<<< HEAD
 ## Epoched messages
 
 The staking module queues messages for execution at the end of an epoch. The below messages are epoched and are executed at the end of an epoch.
@@ -17,10 +16,7 @@
 - **MsgBeginRedelegate**: Validate message and if valid queue the message for execution at the end of the Epoch.
 - **MsgUndelegate**: Validate message and if valid queue the message for execution at the end of the Epoch.
 
-## Msg/CreateValidator
-=======
 ## MsgCreateValidator
->>>>>>> 7c70ca55
 
 A validator is created using the `MsgCreateValidator` message.
 The validator must be created with an initial delegation from the operator.
