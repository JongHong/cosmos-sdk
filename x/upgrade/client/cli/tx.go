--- conflicted
+++ resolved
@@ -11,6 +11,7 @@
 	sdk "github.com/cosmos/cosmos-sdk/types"
 	"github.com/cosmos/cosmos-sdk/x/gov/client/cli"
 	gov "github.com/cosmos/cosmos-sdk/x/gov/types"
+	oldGov "github.com/cosmos/cosmos-sdk/x/gov/types/v1beta1"
 	"github.com/cosmos/cosmos-sdk/x/upgrade/plan"
 	"github.com/cosmos/cosmos-sdk/x/upgrade/types"
 )
@@ -20,6 +21,8 @@
 	FlagUpgradeInfo   = "upgrade-info"
 	FlagNoValidate    = "no-validate"
 	FlagDaemonName    = "daemon-name"
+	FlagTitle = "title"
+	FlagDescription = "description"
 )
 
 // GetTxCmd returns the transaction commands for this module
@@ -46,9 +49,6 @@
 			if err != nil {
 				return err
 			}
-<<<<<<< HEAD
-			// TODO: replace Content with an upgrade message that gets attached to the proposal
-=======
 			name := args[0]
 			content, err := parseArgsToContent(cmd, name)
 			if err != nil {
@@ -72,7 +72,6 @@
 					return err
 				}
 			}
->>>>>>> 86474748
 
 			from := clientCtx.GetFromAddress()
 
@@ -94,6 +93,8 @@
 		},
 	}
 
+	cmd.Flags().String(FlagTitle, "", "title of proposal")
+	cmd.Flags().String(FlagDescription, "", "description of proposal")
 	cmd.Flags().String(cli.FlagDeposit, "", "deposit of proposal")
 	cmd.Flags().Int64(FlagUpgradeHeight, 0, "The height at which the upgrade must happen")
 	cmd.Flags().String(FlagUpgradeInfo, "", "Info for the upgrade plan such as new version download urls, etc.")
@@ -140,17 +141,15 @@
 	cmd.Flags().String(cli.FlagDeposit, "", "deposit of proposal")
 
 	return cmd
-<<<<<<< HEAD
-=======
 }
 
-func parseArgsToContent(cmd *cobra.Command, name string) (gov.Content, error) {
-	title, err := cmd.Flags().GetString(cli.FlagTitle)
+func parseArgsToContent(cmd *cobra.Command, name string) (oldGov.Content, error) {
+	title, err := cmd.Flags().GetString(FlagTitle)
 	if err != nil {
 		return nil, err
 	}
 
-	description, err := cmd.Flags().GetString(cli.FlagDescription)
+	description, err := cmd.Flags().GetString(FlagDescription)
 	if err != nil {
 		return nil, err
 	}
@@ -180,5 +179,4 @@
 		_, name = filepath.Split(os.Args[0])
 	}
 	return name
->>>>>>> 86474748
 }