--- conflicted
+++ resolved
@@ -13,10 +13,7 @@
 
 protoc_gen_gocosmos
 
-<<<<<<< HEAD
-=======
 echo "Generating gogo proto code"
->>>>>>> 08db2871
 cd proto
 proto_dirs=$(find ./cosmos -path -prune -o -name '*.proto' -print0 | xargs -0 -n1 dirname | sort | uniq)
 for dir in $proto_dirs; do
@@ -38,9 +35,4 @@
 
 go mod tidy
 
-<<<<<<< HEAD
-# generate api module
-(cd proto; buf generate --template buf.gen.pulsar.yaml)
-=======
-./scripts/protocgen2.sh
->>>>>>> 08db2871
+./scripts/protocgen2.sh